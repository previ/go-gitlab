package gitlab

import "fmt"

// EpicIssuesService handles communication with the epic issue related methods
// of the GitLab API.
//
// GitLab API docs: https://docs.gitlab.com/ee/api/epic_issues.html
type EpicIssuesService struct {
	client *Client
}

// ListEpicIssues get a list of epic issues.
//
// Gitlab API docs:
// https://docs.gitlab.com/ee/api/epic_issues.html#list-issues-for-an-epic
func (s *EpicIssuesService) ListEpicIssues(gid interface{}, epic int, opt *ListOptions, options ...RequestOptionFunc) ([]*Issue, *Response, error) {
	group, err := parseID(gid)
	if err != nil {
		return nil, nil, err
	}
	u := fmt.Sprintf("groups/%s/epics/%d/issues", pathEscape(group), epic)

	req, err := s.client.NewRequest("GET", u, opt, options)
	if err != nil {
		return nil, nil, err
	}

	var issues []*Issue
	resp, err := s.client.Do(req, &issues)
	if err != nil {
		return nil, resp, err
	}

	return issues, resp, err
}

// EpicIssueAssignment contains both the Epic and Issue objects returned from Gitlab w/ the assignment ID
type EpicIssueAssignment struct {
	ID    int    `json:"id"`
	Epic  *Epic  `json:"epic"`
	Issue *Issue `json:"issue"`
}

// AssignEpicIssue assigns an existing issue to an Epic
//
// Gitlab API Docs: https://docs.gitlab.com/ee/api/epic_issues.html#assign-an-issue-to-the-epic
func (s *EpicIssuesService) AssignEpicIssue(gid interface{}, epic, issue int, options ...RequestOptionFunc) (*EpicIssueAssignment, *Response, error) {
	group, err := parseID(gid)
	if err != nil {
		return nil, nil, err
	}

	u := fmt.Sprintf("groups/%s/epics/%d/issues/%d", pathEscape(group), epic, issue)

	req, err := s.client.NewRequest("POST", u, nil, options)
	if err != nil {
		return nil, nil, err
	}

	var a *EpicIssueAssignment

	resp, err := s.client.Do(req, &a)
	if err != nil {
		return nil, resp, err
	}

	return a, resp, err
}

// RemoveEpicIssue removes an issue from an Epic
//
// Gitlab API Docs: https://docs.gitlab.com/ee/api/epic_issues.html#remove-an-issue-from-the-epic
func (s *EpicIssuesService) RemoveEpicIssue(gid interface{}, epic int, epicIssue int, options ...RequestOptionFunc) (*EpicIssueAssignment, *Response, error) {
	group, err := parseID(gid)
	if err != nil {
		return nil, nil, err
	}

	u := fmt.Sprintf("groups/%s/epics/%d/issues/%d", pathEscape(group), epic, epicIssue)

	req, err := s.client.NewRequest("DELETE", u, nil, options)
	if err != nil {
		return nil, nil, err
	}

	var a *EpicIssueAssignment

	resp, err := s.client.Do(req, &a)
	if err != nil {
		return nil, resp, err
	}

	return a, resp, err
}

// UpdateEpicIsssueAssignmentOptions describes options to move issues within an epic
type UpdateEpicIsssueAssignmentOptions struct {
	*ListOptions
	MoveBeforeID int `json:"move_before_id"`
	MoveAfterID  int `json:"move_after_id"`
}

// UpdateEpicIssueAssignment moves an issue before or after another issue in an epic issue list
//
// Gitlab API Docs:
// https://docs.gitlab.com/ee/api/epic_issues.html#update-epic---issue-association
func (s *EpicIssuesService) UpdateEpicIssueAssignment(gid interface{}, epic int, epicIssue int, opt *UpdateEpicIsssueAssignmentOptions, options ...RequestOptionFunc) ([]*Issue, *Response, error) {
	group, err := parseID(gid)
	if err != nil {
		return nil, nil, err
	}
	u := fmt.Sprintf("groups/%s/epics/%d/issues/%d", pathEscape(group), epic, epicIssue)

	req, err := s.client.NewRequest("PUT", u, opt, options)
	if err != nil {
		return nil, nil, err
	}

<<<<<<< HEAD
	var issues []*Issue

	resp, err := s.client.Do(req, &issues)
=======
	var i []*Issue
	resp, err := s.client.Do(req, &i)
>>>>>>> d70afb76
	if err != nil {
		return nil, resp, err
	}

	return issues, resp, err
}<|MERGE_RESOLUTION|>--- conflicted
+++ resolved
@@ -117,14 +117,8 @@
 		return nil, nil, err
 	}
 
-<<<<<<< HEAD
 	var issues []*Issue
-
 	resp, err := s.client.Do(req, &issues)
-=======
-	var i []*Issue
-	resp, err := s.client.Do(req, &i)
->>>>>>> d70afb76
 	if err != nil {
 		return nil, resp, err
 	}
